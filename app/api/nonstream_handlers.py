--- conflicted
+++ resolved
@@ -302,12 +302,6 @@
                 extra={'request_type': request_type, 'model': chat_request.model})
     
     # 如果所有尝试都失败
-<<<<<<< HEAD
     
     log('error', "API key 替换失败，所有API key都已尝试，请重新配置或稍后重试", extra={'request_type': 'switch_key'})
-    
-    raise
-=======
-    msg = "所有API密钥均请求失败,请稍后重试"
-    log('error', "API key 替换失败，所有API key都已尝试，请重新配置或稍后重试", extra={'request_type': 'switch_key'})
->>>>>>> 5b29289c
+    raise