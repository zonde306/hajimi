import asyncio
import json
from fastapi.responses import StreamingResponse
from app.models.schemas import ChatCompletionRequest
from app.services import GeminiClient
from app.utils import handle_gemini_error, update_api_call_stats,log,openAI_from_text
<<<<<<< HEAD
from app.utils.response import openAI_from_Gemini
from app.utils.stats import get_api_key_usage, api_stats_manager
=======
from app.utils.response import openAI_from_Gemini,gemini_from_text
from app.utils.stats import get_api_key_usage
>>>>>>> 728287ed
import app.config.settings as settings

async def stream_response_generator(
    chat_request,
    key_manager,
    response_cache_manager,
    safety_settings,
    safety_settings_g2,
    cache_key: str
):
    format_type = getattr(chat_request, 'format_type', None)
    if format_type and (format_type == "gemini"):
        is_gemini = True
        contents, system_instruction = None,None
    else:
        is_gemini = False
        # 转换消息格式
        contents, system_instruction = GeminiClient.convert_messages(GeminiClient, chat_request.messages,model=chat_request.model)
    # 设置初始并发数
    current_concurrent = settings.CONCURRENT_REQUESTS
    max_retry_num = settings.MAX_RETRY_NUM
    
    # 当前请求次数
    current_try_num = 0
    
    # 空响应计数
    empty_response_count = 0
    
    # (假流式) 尝试使用不同API密钥，直到达到最大重试次数或空响应限制
    while (settings.FAKE_STREAMING and (current_try_num < max_retry_num) and (empty_response_count < settings.MAX_EMPTY_RESPONSES)):
        # 获取当前批次的密钥数量
        batch_num = min(max_retry_num - current_try_num, current_concurrent)
        
        # 获取当前批次的密钥
        valid_keys = []
        checked_keys = set()  # 用于记录已检查过的密钥
        all_keys_checked = False  # 标记是否已检查所有密钥
        
        # 尝试获取足够数量的有效密钥
        while len(valid_keys) < batch_num:
            api_key = await key_manager.get_available_key()
            if not api_key:
                break
                
            # 如果这个密钥已经检查过，说明已经检查了所有密钥
            if api_key in checked_keys:
                all_keys_checked = True
                break
            
            checked_keys.add(api_key)
            # 获取API密钥的调用次数
            usage = await get_api_key_usage(settings.api_call_stats, api_key)
            # 如果调用次数小于限制，则添加到有效密钥列表
            if usage < settings.API_KEY_DAILY_LIMIT:
                valid_keys.append(api_key)
            else:
                log('warning', f"API密钥 {api_key[:8]}... 已达到每日调用限制 ({usage}/{settings.API_KEY_DAILY_LIMIT})",
                    extra={'key': api_key[:8], 'request_type': 'stream', 'model': chat_request.model})
        
        # 如果已经检查了所有密钥且没有找到有效密钥，则重置密钥栈
        if all_keys_checked and not valid_keys:
            log('warning', "所有API密钥已达到每日调用限制，重置密钥栈",
                extra={'request_type': 'stream', 'model': chat_request.model})
            key_manager._reset_key_stack()
            # 重置后重新获取一个密钥
            api_key = await key_manager.get_available_key()
            if api_key:
                valid_keys = [api_key]
        
        # 如果没有获取到任何有效密钥，跳出循环
        if not valid_keys:
            break
            
        # 更新当前尝试次数
        current_try_num += len(valid_keys)
        
        # 创建并发任务
        tasks = []
        tasks_map = {}
        for api_key in valid_keys:
            # 假流式模式的处理逻辑
            log('info', f"假流式请求开始，使用密钥: {api_key[:8]}...",
                extra={'key': api_key[:8], 'request_type': 'fake-stream', 'model': chat_request.model})
            
            task = asyncio.create_task(
                handle_fake_streaming(
                    api_key, 
                    chat_request, 
                    contents, 
                    response_cache_manager,
                    system_instruction, 
                    safety_settings, 
                    safety_settings_g2,
                    cache_key
                )
            )
            
            tasks.append((api_key, task))
            tasks_map[task] = api_key
        
        # 等待所有任务完成或找到成功响应
        success = False
        while tasks and not success:
            # 等待任务完成
            done, pending = await asyncio.wait(
                [task for _, task in tasks],
                timeout=settings.FAKE_STREAMING_INTERVAL,
                return_when=asyncio.FIRST_COMPLETED
            )
            
            # 如果没有任务完成，发送保活消息
            if not done :
                if is_gemini:
                    yield gemini_from_text(content='',stream=True)
                else:
                    yield openAI_from_text(model=chat_request.model,content='',stream=True)
                continue
            
            # 检查已完成的任务是否成功
            for task in done:
                api_key = tasks_map[task]
                if not task.cancelled():
                    try:
                        status = task.result()
                        # 如果有成功响应内容
                        if status == "success" :  
                            success = True
                            log('info', f"假流式请求成功", 
                                extra={'key': api_key[:8],'request_type': "fake-stream", 'model': chat_request.model})
                            cached_response, cache_hit = await response_cache_manager.get_and_remove(cache_key)
                            if cache_hit and cached_response: 
                                if is_gemini :
                                    json_payload = json.dumps(cached_response.data, ensure_ascii=False)
                                    data_to_yield = f"data: {json_payload}\n\n"
                                    yield data_to_yield
                                else:
                                    yield openAI_from_Gemini(cached_response,stream=True)
                            else:
                                success = False
                            break
                        elif status == "empty":
                            # 增加空响应计数
                            empty_response_count += 1
                            log('warning', f"空响应计数: {empty_response_count}/{settings.MAX_EMPTY_RESPONSES}",
                                extra={'key': api_key[:8], 'request_type': 'stream', 'model': chat_request.model})
                        
                    except Exception as e:
                        error_detail = handle_gemini_error(e, api_key)
                        log('error', f"请求失败: {error_detail}",
                            extra={'key': api_key[:8], 'request_type': 'stream', 'model': chat_request.model})

            # 如果找到成功的响应，跳出循环
            if success:
                return
            
            # 如果空响应次数达到限制，跳出循环
            if empty_response_count >= settings.MAX_EMPTY_RESPONSES:
                log('warning', f"空响应次数达到限制 ({empty_response_count}/{settings.MAX_EMPTY_RESPONSES})，停止轮询",
                    extra={'request_type': 'fake-stream', 'model': chat_request.model})
                if is_gemini :
                    yield gemini_from_text(content="空响应次数达到上限\n请修改输入提示词",finish_reason="STOP",stream=True)
                else:
                    yield openAI_from_text(model=chat_request.model,content="空响应次数达到上限\n请修改输入提示词",finish_reason="stop",stream=True)
                
                return
            
            # 更新任务列表，移除已完成的任务
            tasks = [(k, t) for k, t in tasks if not t.done()]
        
        # 如果所有请求都失败，增加并发数并继续尝试
        if not success and valid_keys:
            # 增加并发数，但不超过最大并发数
            current_concurrent = min(current_concurrent + settings.INCREASE_CONCURRENT_ON_FAILURE, settings.MAX_CONCURRENT_REQUESTS)
            log('info', f"所有假流式请求失败，增加并发数至: {current_concurrent}", 
                extra={'request_type': 'stream', 'model': chat_request.model})

    # (真流式) 尝试使用不同API密钥，直到达到最大重试次数或空响应限制
    while (not settings.FAKE_STREAMING and (current_try_num < max_retry_num) and (empty_response_count < settings.MAX_EMPTY_RESPONSES)):
        # 获取当前批次的密钥
        valid_keys = []
        checked_keys = set()  # 用于记录已检查过的密钥
        all_keys_checked = False  # 标记是否已检查所有密钥
        
        # 尝试获取一个有效密钥
        while len(valid_keys) < 1:
            api_key = await key_manager.get_available_key()
            if not api_key:
                break
                
            # 如果这个密钥已经检查过，说明已经检查了所有密钥
            if api_key in checked_keys:
                all_keys_checked = True
                break
            
            checked_keys.add(api_key)
            # 获取API密钥的调用次数
            usage = await get_api_key_usage(settings.api_call_stats, api_key)
            # 如果调用次数小于限制，则添加到有效密钥列表
            if usage < settings.API_KEY_DAILY_LIMIT:
                valid_keys.append(api_key)
            else:
                log('warning', f"API密钥 {api_key[:8]}... 已达到每日调用限制 ({usage}/{settings.API_KEY_DAILY_LIMIT})",
                    extra={'key': api_key[:8], 'request_type': 'stream', 'model': chat_request.model})
        
        # 如果已经检查了所有密钥且没有找到有效密钥，则重置密钥栈
        if all_keys_checked and not valid_keys:
            log('warning', "所有API密钥已达到每日调用限制，重置密钥栈",
                extra={'request_type': 'stream', 'model': chat_request.model})
            key_manager._reset_key_stack()
            # 重置后重新获取一个密钥
            api_key = await key_manager.get_available_key()
            if api_key:
                valid_keys = [api_key]
        
        # 如果没有获取到任何有效密钥，跳出循环
        if not valid_keys:
            break
            
        # 更新当前尝试次数
        current_try_num += 1
        
        # 获取密钥
        api_key = valid_keys[0]
        
        success = False
        try:            
            client = GeminiClient(api_key)
            
            # 获取流式响应
            stream_generator = client.stream_chat(
                chat_request,
                contents,
                safety_settings_g2 if 'gemini-2.5' in chat_request.model else safety_settings,
                system_instruction
            )
            token=0
            # 处理流式响应
            async for chunk in stream_generator:
                if chunk :
                    
                    if chunk.total_token_count:
                        token = int(chunk.total_token_count)
                    success = True
                    
                    if is_gemini:
                        json_payload = json.dumps(chunk.data, ensure_ascii=False)
                        data = f"data: {json_payload}\n\n"
                    else:
                        data = openAI_from_Gemini(chunk,stream=True)
                    
                    # log('info', f"流式响应发送数据: {data}")
                    yield data
                    
                else:
                    log('warning', f"流式请求返回空响应，空响应计数: {empty_response_count}/{settings.MAX_EMPTY_RESPONSES}",
                        extra={'key': api_key[:8], 'request_type': 'stream', 'model': chat_request.model})
                    # 增加空响应计数
                    empty_response_count += 1
                    # 使用新版API统计更新
                    try:
                        await api_stats_manager.update_stats(api_key, chat_request.model, token)
                    except Exception as stats_error:
                        log('error', f"更新API调用统计失败: {str(stats_error)}",
                            extra={'key': api_key[:8], 'model': chat_request.model})
                    break
        
        except Exception as e:
            error_detail = handle_gemini_error(e, api_key)
            log('error', f"流式响应: API密钥 {api_key[:8]}... 请求失败: {error_detail}",
                extra={'key': api_key[:8], 'request_type': 'stream', 'model': chat_request.model})
        finally: 
            # 如果成功获取相应，更新API调用统计
            if success:
                # 只使用新版统计系统
                try:
                    await api_stats_manager.update_stats(api_key, chat_request.model, token)
                except Exception as stats_error:
                    log('error', f"更新API调用统计失败: {str(stats_error)}",
                        extra={'key': api_key[:8], 'model': chat_request.model})
                
                return
            
            # 如果空响应次数达到限制，跳出循环
            if empty_response_count >= settings.MAX_EMPTY_RESPONSES:
                
                log('warning', f"空响应次数达到限制 ({empty_response_count}/{settings.MAX_EMPTY_RESPONSES})，停止轮询",
                    extra={'request_type': 'stream', 'model': chat_request.model})
                
                if is_gemini:
                    yield gemini_from_text(content="空响应次数达到上限\n请修改输入提示词",finish_reason="STOP",stream=True)
                else:
                    yield openAI_from_text(model=chat_request.model,content="空响应次数达到上限\n请修改输入提示词",finish_reason="stop",stream=True)
                
                return
    
    # 所有API密钥都尝试失败的处理
    log('error', "所有 API 密钥均请求失败，请稍后重试",
        extra={'key': 'ALL', 'request_type': 'stream', 'model': chat_request.model})
    
    if is_gemini:
        yield gemini_from_text(content="所有API密钥均请求失败\n具体错误请查看轮询日志",finish_reason="STOP",stream=True)
    else:
        yield openAI_from_text(model=chat_request.model,content="所有API密钥均请求失败\n具体错误请查看轮询日志",finish_reason="stop")

# 处理假流式模式
async def handle_fake_streaming(api_key,chat_request, contents, response_cache_manager,system_instruction, safety_settings, safety_settings_g2, cache_key):
    
    # 使用非流式请求内容
    gemini_client = GeminiClient(api_key)
    
    gemini_task = asyncio.create_task(
        gemini_client.complete_chat( 
            chat_request,
            contents,
            safety_settings_g2 if 'gemini-2.5' in chat_request.model else safety_settings,
            system_instruction
        )
    )
    
    # 使用 shield 保护任务不被外部轻易取消
    shielded_gemini_task = asyncio.shield(gemini_task)

    try:
        # 等待受保护的 API 调用任务完成
        response_content = await shielded_gemini_task
        response_content.set_model(chat_request.model)
<<<<<<< HEAD
=======
        log('info', f"假流式成功获取响应，进行缓存",
            extra={'key': api_key[:8], 'request_type': 'fake-stream', 'model': chat_request.model})

        # 更新API调用统计
        await update_api_call_stats(settings.api_call_stats, endpoint=api_key, model=chat_request.model,token=response_content.total_token_count)
>>>>>>> 728287ed
        
        # 检查响应内容是否为空
        if not response_content or not response_content.text:
            log('warning', f"API密钥 {api_key[:8]}... 返回空响应",
                extra={'key': api_key[:8], 'request_type': 'fake-stream', 'model': chat_request.model})
            return "empty"
        
        # 缓存响应结果
        await response_cache_manager.store(cache_key, response_content)
        
        # 只使用新版API统计更新
        try:
            tokens = response_content.total_token_count or 0
            await api_stats_manager.update_stats(api_key, chat_request.model, tokens)
        except Exception as stats_error:
            log('error', f"更新API调用统计失败: {str(stats_error)}",
                extra={'key': api_key[:8], 'model': chat_request.model})
            
        return "success"
    
    except Exception as e:
        handle_gemini_error(e, api_key)
        # log('error', f"假流式模式: API密钥 {api_key[:8]}... 请求失败: {error_detail}",
        #     extra={'key': api_key[:8], 'request_type': 'fake-stream', 'model': chat_request.model})
        return "error"
        


# 流式请求处理函数
async def process_stream_request(
    chat_request: ChatCompletionRequest,
    key_manager,
    response_cache_manager,
    safety_settings,
    safety_settings_g2,
    cache_key: str
) -> StreamingResponse:
    """处理流式API请求"""
    
    return StreamingResponse(stream_response_generator(
                chat_request,
                key_manager,
                response_cache_manager,
                safety_settings,
                safety_settings_g2,
                cache_key
            ), media_type="text/event-stream")<|MERGE_RESOLUTION|>--- conflicted
+++ resolved
@@ -4,13 +4,8 @@
 from app.models.schemas import ChatCompletionRequest
 from app.services import GeminiClient
 from app.utils import handle_gemini_error, update_api_call_stats,log,openAI_from_text
-<<<<<<< HEAD
-from app.utils.response import openAI_from_Gemini
-from app.utils.stats import get_api_key_usage, api_stats_manager
-=======
 from app.utils.response import openAI_from_Gemini,gemini_from_text
 from app.utils.stats import get_api_key_usage
->>>>>>> 728287ed
 import app.config.settings as settings
 
 async def stream_response_generator(
@@ -337,14 +332,11 @@
         # 等待受保护的 API 调用任务完成
         response_content = await shielded_gemini_task
         response_content.set_model(chat_request.model)
-<<<<<<< HEAD
-=======
         log('info', f"假流式成功获取响应，进行缓存",
             extra={'key': api_key[:8], 'request_type': 'fake-stream', 'model': chat_request.model})
 
         # 更新API调用统计
         await update_api_call_stats(settings.api_call_stats, endpoint=api_key, model=chat_request.model,token=response_content.total_token_count)
->>>>>>> 728287ed
         
         # 检查响应内容是否为空
         if not response_content or not response_content.text:
